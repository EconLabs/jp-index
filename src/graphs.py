import altair as alt
from .data.data_process import DataIndex
import pandas as pd
import numpy as np
import duckdb
import polars as pl
from src.data.data_pull import DataPull


class DataGraph(DataIndex):
    def format_money(self, val):
        abs_val = abs(val)
        sign = "-" if val < 0 else ""

        if abs_val >= 1e9:
            return f"{sign}${abs_val / 1e9:.1f}B"
        elif abs_val >= 1e6:
            return f"{sign}${abs_val / 1e6:.1f}M"
        elif abs_val >= 1e3:
            return f"{sign}${abs_val / 1e3:.1f}K"
        else:
            return f"{sign}${abs_val:.0f}"
    
    def create_spending_by_category_graph(self, year: int, quarter: int, month: int, type: str, category: str):
        df, columns = self.process_awards_by_category(year, quarter, month, type, category)
        grouped_pd = df.to_pandas()
        grouped_pd['formatted_text'] = grouped_pd["federal_action_obligation"].apply(self.format_money)

        chart = alt.Chart(grouped_pd).mark_bar().encode(
            y=alt.Y(f'{category}:N', title=None, sort='-x'),
            x=alt.X(
                'federal_action_obligation:Q', 
                title=None,
                scale=alt.Scale(type='sqrt'),
                axis=None
            ),
            tooltip=[
                alt.Tooltip("federal_action_obligation:Q", title="Periodo"),
                alt.Tooltip(f"{category}:N", title=category)
            ]
        )

        text = alt.Chart(grouped_pd).mark_text(
            baseline='middle',
            align=alt.ExprRef("datum.federal_action_obligation < 0 ? 'right' : 'left'"),
            dx=alt.ExprRef("datum.federal_action_obligation < 0 ? -3 : 3")
        ).encode(
            y=alt.Y(f'{category}:N', sort='-x'),
            x=alt.X('federal_action_obligation:Q'),
            text='formatted_text:N'
        )

        data_chart = (chart + text).properties(
            width='container'
        ).configure_view(
            fill='#e6f7ff'
        ).configure_axis(
            gridColor='white',
            grid=True
        )

        return data_chart, columns
    
    def create_secter_graph(self, type: str, secter: str):
        df, agency_list = self.process_awards_by_secter(type, secter)

        grouped_pd = df.to_pandas()
        grouped_pd['formatted_text'] = grouped_pd["federal_action_obligation"].apply(self.format_money)

        if type == 'monthly':
            period = "parsed_period"
            sort_expr = grouped_pd["parsed_period"].tolist()
        else:
            period = 'time_period'
            sort_expr = 'x'

        chart_width = 'container'

        data_chart = alt.Chart(grouped_pd).mark_line().encode(
            x=alt.X(f'{period}:O', title=None, sort=sort_expr),
            y=alt.Y('federal_action_obligation:Q', title=None),
            tooltip=[
                alt.Tooltip(f"{period}:O", title="Periodo"),
                alt.Tooltip(f"federal_action_obligation:Q", title='federal_action_obligation')
            ]
        ).properties(
            width=chart_width
        ).configure_view(
            fill='#e6f7ff'
        ).configure_axis(
            gridColor='white',
            grid=True
        )

<<<<<<< HEAD
        return data_chart
=======
        return data_chart, agency_list
>>>>>>> 9ca67793
    
    def _detect_unidad_y_formato(self, metric: str):
        metric_lower = metric.lower()
        if metric_lower.endswith("_mkwh"):
            return ("kWh", ".0f")
        if metric_lower.endswith("_mw"):
            return ("MW", ".0f")
        if metric_lower.endswith("_mdollar"):
            return ("Millones USD", ".2~f")
        if "cent_kwh" in metric_lower or metric_lower.endswith("_centkwh"):
            return ("¢/kWh", ".2f")
        if metric_lower.endswith("_cent"):
            return ("¢", ".2f")
        if metric_lower.startswith("clientes_activos"):
            return ("# Clientes", "d")
        return (metric.replace("_", " ").capitalize(), ".2f")

    def create_energy_chart(self, period: str, metric: str) -> alt.Chart:
        dp = DataPull()
        dp.pull_energy_data()
        dp.insert_energy_data()
        conn = duckdb.connect(self.data_file)
        df = conn.execute("SELECT * FROM EnergyTable").fetchdf()

        df["fecha"] = pd.to_datetime(df["mes"], format="%m/%d/%Y", errors="coerce")
        df["anio"]    = df["fecha"].dt.year
        df["mes_num"] = df["fecha"].dt.month
        df["periodo_mensual"] = df["fecha"].dt.to_period("M").astype(str)
        df["periodo_trimestral"] = df["fecha"].dt.to_period("Q").astype(str)
        df["anio_fiscal"] = np.where(df["mes_num"] >= 7, df["anio"] + 1, df["anio"])

        periodo = period.lower()
        if periodo not in ["monthly", "quarterly", "yearly", "fiscal"]:
            raise ValueError("`period` debe ser uno de: 'monthly','quarterly','yearly','fiscal'.")

        if periodo == "monthly":
            grouped = (
                df[["periodo_mensual", metric]]
                  .groupby("periodo_mensual", as_index=False)[metric]
                  .sum()
            )
            grouped["fecha_plot"] = pd.to_datetime(grouped["periodo_mensual"] + "-01",
                                                   format="%Y-%m-%d")
            df_plot = grouped.rename(columns={
                "periodo_mensual": "periodo",
                "fecha_plot": "fecha"
            })

        elif periodo == "quarterly":
            grouped = (
                df[["periodo_trimestral", metric]]
                  .groupby("periodo_trimestral", as_index=False)[metric]
                  .sum()
            )
            grouped["fecha"] = grouped["periodo_trimestral"].apply(
                lambda s: pd.Period(s, freq="Q").start_time
            )
            df_plot = grouped.rename(columns={"periodo_trimestral": "periodo"})

        elif periodo == "yearly":
            grouped = (
                df[["anio", metric]]
                  .groupby("anio", as_index=False)[metric]
                  .sum()
            )
            grouped["fecha"] = pd.to_datetime(grouped["anio"].astype(str) + "-01-01",
                                              format="%Y-%m-%d")
            df_plot = grouped.rename(columns={"anio": "periodo"})

        else:
            grouped = (
                df[["anio_fiscal", metric]]
                  .groupby("anio_fiscal", as_index=False)[metric]
                  .sum()
            )
            grouped["fecha"] = grouped["anio_fiscal"].apply(
                lambda y: pd.to_datetime(f"{y-1}-07-01", format="%Y-%m-%d")
            )
            grouped["periodo"] = "FY " + grouped["anio_fiscal"].astype(str)
            df_plot = grouped.drop(columns=["anio_fiscal"])

        y_title, y_format = self._detect_unidad_y_formato(metric)

        if periodo == "monthly":
            x_encoding = alt.X(
                "fecha:T",
                title="Monthly",
                axis=alt.Axis(format="%Y-%m", tickCount="month", labelAngle=90),
                scale=alt.Scale(domain=[
                    df_plot["fecha"].max() - pd.DateOffset(years=5),
                    df_plot["fecha"].max()
                ])
            )

        elif periodo == "quarterly":
            x_encoding = alt.X(
                "fecha:T",
                timeUnit="yearquarter",
                title="Quarterly",
                axis=alt.Axis(labelAngle=90)
            )

        elif periodo == "yearly":
            x_encoding = alt.X(
                "fecha:T",
                timeUnit="year",
                title="Yearly",
                axis=alt.Axis(format="%Y", tickCount="year", labelAngle=90)
            )

        else: 
            x_encoding = alt.X(
                "fecha:T",
                title="Fiscal Year",
                axis=alt.Axis(format=" %Y", tickCount="year", labelAngle=90)
            )

        chart = (
            alt.Chart(df_plot)
            .mark_line(point=True, color="#1f77b4")
            .encode(
                x=x_encoding,
                y=alt.Y(f"{metric}:Q",
                        title=y_title,
                        axis=alt.Axis(format=y_format)),
                tooltip=[
                    alt.Tooltip("periodo:N", title="Periodo"),
                    alt.Tooltip(f"{metric}:Q", title=y_title, format=y_format)
                ]
            )
            .properties(
                width="container",
                height=300,
                title=f"Evolución de {metric.replace('_',' ')} ({period.capitalize()})"
            )
            .configure_view(fill="#e6f7ff")
            .configure_axis(gridColor="white", grid=True)
            .interactive(bind_y=False)
        )

        return chart
    
    def create_indicators_graph(self, time_frame: str) -> alt.Chart:
        df = self.jp_indicator_data(time_frame)
        df = df.fill_null(0).fill_nan(0)

        exclude_columns = ["date", "month", "year", "quarter", "fiscal"]

        dropdown = alt.binding_select(
            options=[col for col in df.columns if col not in exclude_columns],
            name="Y-axis column",
        )
        ycol_param = alt.param(value="indice_de_actividad_economica", bind=dropdown)

        if time_frame == "fiscal":
            frequency = "fiscal"
            df = df.sort(frequency)
        elif time_frame == "yearly":
            frequency = "year"
            df = df.sort(frequency)
        elif time_frame == "monthly":
            frequency = "year_month"
            df = df.with_columns(
                (
                    pl.col("year").cast(pl.Utf8) + "-" + pl.col("month").cast(pl.Utf8).str.zfill(2)
                ).alias(frequency)
            )
            df = df.sort(frequency)
        elif time_frame == "quarterly":
            frequency = "year_quarter"
            df = df.with_columns(
                (
                    pl.col("year").cast(pl.String) + "-q" + pl.col("quarter").cast(pl.String)
                ).alias(frequency)
            )
            df = df.sort(frequency)

        num_points = len(df[frequency].unique())

        if time_frame == "fiscal" or time_frame == "yearly":
            chart_width = 'container'
        else:
            chart_width = max(600, num_points * 15)

        chart = (
            alt.Chart(df)
            .mark_line()
            .encode(
                x=alt.X(f"{frequency}:N", title=""),
                y=alt.Y("y:Q", title=f""),
                tooltip=[
                    alt.Tooltip(f"{frequency}:N", title="Periodo"),
                    alt.Tooltip(f"y:Q",)
                ]
            )
            .transform_calculate(y=f"datum[{ycol_param.name}]")
            .add_params(ycol_param)
            .properties(width=chart_width, padding={"top": 10, "bottom": 10, "left": 30})
        ).configure_view(
            fill='#e6f7ff'
        ).configure_axis(
            gridColor='white',
            grid=True
        )

        return chart
    
    def create_consumer_graph(self, time_frame: str) -> alt.Chart:
        df = self.consumer_data(time_frame)
        df = df.fill_null(0).fill_nan(0)

        print(df.columns)
        exclude_columns = ["date", "month", "year", "quarter", "fiscal"]

        dropdown = alt.binding_select(
            options=[col for col in df.columns if col not in exclude_columns],
            name="Y-axis column",
        )
        ycol_param = alt.param(value="ropa", bind=dropdown)

        if time_frame == "fiscal":
            frequency = "fiscal"
            df = df.sort(frequency)
        elif time_frame == "yearly":
            frequency = "year"
            df = df.sort(frequency)
        elif time_frame == "monthly":
            frequency = "year_month"
            df = df.with_columns(
                (
                    pl.col("year").cast(pl.Utf8) + "-" + pl.col("month").cast(pl.Utf8).str.zfill(2)
                ).alias(frequency)
            )
            df = df.sort(frequency)
        elif time_frame == "quarterly":
            frequency = "year_quarter"
            df = df.with_columns(
                (
                    pl.col("year").cast(pl.String) + "-q" + pl.col("quarter").cast(pl.String)
                ).alias(frequency)
            )
            df = df.sort(frequency)

        num_points = len(df[frequency].unique())

        if time_frame == "fiscal" or time_frame == "yearly":
            chart_width = 'container'
        else:
            chart_width = max(600, num_points * 15)

        chart = (
            alt.Chart(df)
            .mark_line()
            .encode(
                x=alt.X(f"{frequency}:N", title=""),
                y=alt.Y("y:Q", title=f""),
                tooltip=[
                    alt.Tooltip(f"{frequency}:N", title="Periodo"),
                    alt.Tooltip(f"y:Q",)
                ]
            )
            .transform_calculate(y=f"datum[{ycol_param.name}]")
            .add_params(ycol_param)
            .properties(width=chart_width, padding={"top": 10, "bottom": 10, "left": 30})
        ).configure_view(
            fill='#e6f7ff'
        ).configure_axis(
            gridColor='white',
            grid=True
        )

        return chart


<|MERGE_RESOLUTION|>--- conflicted
+++ resolved
@@ -92,11 +92,7 @@
             grid=True
         )
 
-<<<<<<< HEAD
-        return data_chart
-=======
         return data_chart, agency_list
->>>>>>> 9ca67793
     
     def _detect_unidad_y_formato(self, metric: str):
         metric_lower = metric.lower()
