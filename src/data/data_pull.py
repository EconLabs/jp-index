from tqdm import tqdm
import ibis
import logging
from urllib3.util.retry import Retry
from requests.adapters import HTTPAdapter
import requests
import os
import logging
import ibis
import zipfile
import polars as pl


class DataPull:
    def __init__(
        self,
        saving_dir: str = "data/",
<<<<<<< HEAD
        database_url: str = "duckdb:///data.ddb",
    ):
        self.database_url = database_url
        self.saving_dir = saving_dir
        self.data_file = self.database_url.split("///")[1]
=======
        database_file: str = "data.ddb",
        log_file: str = "data_process.log",
    ):
        self.saving_dir = saving_dir
        self.data_file = database_file
>>>>>>> a43ca5eb
        self.conn = ibis.duckdb.connect(f"{self.data_file}")

        logging.basicConfig(
            level=logging.INFO,
            format="%(asctime)s - %(levelname)s - %(message)s",
            datefmt="%d-%b-%y %H:%M:%S",
<<<<<<< HEAD
            filename="data_process.log",
=======
            filename=log_file,
>>>>>>> a43ca5eb
        )
        # Check if the saving directory exists
        if not os.path.exists(self.saving_dir + "raw"):
            os.makedirs(self.saving_dir + "raw")
        if not os.path.exists(self.saving_dir + "processed"):
            os.makedirs(self.saving_dir + "processed")
        if not os.path.exists(self.saving_dir + "external"):
            os.makedirs(self.saving_dir + "external")
<<<<<<< HEAD

    def pull_file(self, url: str, filename: str, verify: bool = True) -> None:
        if os.path.exists(filename):
            logging.info(f"File {filename} already exists, skipping download")
        else:
            chunk_size = 10 * 1024 * 1024

            with requests.get(url, stream=True, verify=verify) as response:
                total_size = int(response.headers.get("content-length", 0))

                with tqdm(
                    total=total_size,
                    unit="B",
                    unit_scale=True,
                    unit_divisor=1024,
                    desc="Downloading",
                ) as bar:
                    with open(filename, "wb") as file:
                        for chunk in response.iter_content(chunk_size=chunk_size):
                            if chunk:
                                file.write(chunk)
                                bar.update(
                                    len(chunk)
                                )  # Update the progress bar with the size of the chunk
            logging.info(f"Downloaded {filename}")
=======
>>>>>>> a43ca5eb

    def pull_economic_indicators(self, file_path: str):
        url = "https://jp.pr.gov/wp-content/uploads/2024/09/Indicadores_Economicos_9.13.2024.xlsx"
        self.pull_file(url, file_path)

<<<<<<< HEAD
    def clean_awards_by_year(self, fiscal_year: int):

        empty_df = [
            pl.Series("assistance_transaction_unique_key", [], dtype=pl.Utf8),
            pl.Series("assistance_award_unique_key", [], dtype=pl.Utf8),
            pl.Series("award_id_fain", [], dtype=pl.Utf8),
            pl.Series("modification_number", [], dtype=pl.Utf8),
            pl.Series("award_id_uri", [], dtype=pl.Utf8),
            pl.Series("sai_number", [], dtype=pl.Utf8),
            pl.Series("federal_action_obligation", [], dtype=pl.Float64),
            pl.Series("total_obligated_amount", [], dtype=pl.Float64),
            pl.Series("total_outlayed_amount_for_overall_award", [], dtype=pl.Float64),
            pl.Series("indirect_cost_federal_share_amount", [], dtype=pl.Float64),
            pl.Series("non_federal_funding_amount", [], dtype=pl.Float64),
            pl.Series("total_non_federal_funding_amount", [], dtype=pl.Float64),
            pl.Series("face_value_of_loan", [], dtype=pl.Float64),
            pl.Series("original_loan_subsidy_cost", [], dtype=pl.Float64),
            pl.Series("total_face_value_of_loan", [], dtype=pl.Float64),
            pl.Series("total_loan_subsidy_cost", [], dtype=pl.Float64),
            pl.Series("generated_pragmatic_obligations", [], dtype=pl.Float64),
            pl.Series("disaster_emergency_fund_codes_for_overall_award", [], dtype=pl.Utf8),
            pl.Series("outlayed_amount_from_COVID-19_supplementals_for_overall_award", [], dtype=pl.Float64), 
            pl.Series("obligated_amount_from_COVID-19_supplementals_for_overall_award", [], dtype=pl.Float64), 
            pl.Series("outlayed_amount_from_IIJA_supplemental_for_overall_award", [], dtype=pl.Float64), 
            pl.Series("obligated_amount_from_IIJA_supplemental_for_overall_award", [], dtype=pl.Float64), 
            pl.Series("action_date", [], dtype=pl.Date),
            pl.Series("action_date_fiscal_year", [], dtype=pl.Int64),
            pl.Series("period_of_performance_start_date", [], dtype=pl.Date),
            pl.Series("period_of_performance_current_end_date", [], dtype=pl.Date),
            pl.Series("awarding_agency_code", [], dtype=pl.Utf8),
            pl.Series("awarding_agency_name", [], dtype=pl.Utf8),
            pl.Series("awarding_sub_agency_code", [], dtype=pl.Utf8),
            pl.Series("awarding_sub_agency_name", [], dtype=pl.Utf8),
            pl.Series("awarding_office_code", [], dtype=pl.Utf8),
            pl.Series("awarding_office_name", [], dtype=pl.Utf8),
            pl.Series("funding_agency_code", [], dtype=pl.Utf8),
            pl.Series("funding_agency_name", [], dtype=pl.Utf8),
            pl.Series("funding_sub_agency_code", [], dtype=pl.Utf8),
            pl.Series("funding_sub_agency_name", [], dtype=pl.Utf8),
            pl.Series("funding_office_code", [], dtype=pl.Utf8),
            pl.Series("funding_office_name", [], dtype=pl.Utf8),
            pl.Series("treasury_accounts_funding_this_award", [], dtype=pl.Utf8),
            pl.Series("federal_accounts_funding_this_award", [], dtype=pl.Utf8),
            pl.Series("object_classes_funding_this_award", [], dtype=pl.Utf8),
            pl.Series("program_activities_funding_this_award", [], dtype=pl.Utf8),
            pl.Series("recipient_uei", [], dtype=pl.Utf8),
            pl.Series("recipient_duns", [], dtype=pl.Utf8),
            pl.Series("recipient_name", [], dtype=pl.Utf8),
            pl.Series("recipient_name_raw", [], dtype=pl.Utf8),
            pl.Series("recipient_parent_uei", [], dtype=pl.Utf8),
            pl.Series("recipient_parent_duns", [], dtype=pl.Utf8),
            pl.Series("recipient_parent_name", [], dtype=pl.Utf8),
            pl.Series("recipient_parent_name_raw", [], dtype=pl.Utf8),
            pl.Series("recipient_country_code", [], dtype=pl.Utf8),
            pl.Series("recipient_country_name", [], dtype=pl.Utf8),
            pl.Series("recipient_address_line_1", [], dtype=pl.Utf8),
            pl.Series("recipient_address_line_2", [], dtype=pl.Utf8),
            pl.Series("recipient_city_code", [], dtype=pl.Utf8),
            pl.Series("recipient_city_name", [], dtype=pl.Utf8),
            pl.Series("prime_award_transaction_recipient_county_fips_code", [], dtype=pl.Utf8),
            pl.Series("recipient_county_name", [], dtype=pl.Utf8),
            pl.Series("prime_award_transaction_recipient_state_fips_code", [], dtype=pl.Utf8),
            pl.Series("recipient_state_code", [], dtype=pl.Utf8),
            pl.Series("recipient_state_name", [], dtype=pl.Utf8),
            pl.Series("recipient_zip_code", [], dtype=pl.Utf8),
            pl.Series("recipient_zip_last_4_code", [], dtype=pl.Utf8),
            pl.Series("prime_award_transaction_recipient_cd_original", [], dtype=pl.Utf8),
            pl.Series("prime_award_transaction_recipient_cd_current", [], dtype=pl.Utf8),
            pl.Series("recipient_foreign_city_name", [], dtype=pl.Utf8),
            pl.Series("recipient_foreign_province_name", [], dtype=pl.Utf8),
            pl.Series("recipient_foreign_postal_code", [], dtype=pl.Utf8),
            pl.Series("primary_place_of_performance_scope", [], dtype=pl.Utf8),
            pl.Series("primary_place_of_performance_country_code", [], dtype=pl.Utf8),
            pl.Series("primary_place_of_performance_country_name", [], dtype=pl.Utf8),
            pl.Series("primary_place_of_performance_code", [], dtype=pl.Utf8),
            pl.Series("primary_place_of_performance_city_name", [], dtype=pl.Utf8),
            pl.Series("prime_award_transaction_place_of_performance_county_fips_code", [], dtype=pl.Utf8),
            pl.Series("primary_place_of_performance_county_name", [], dtype=pl.Utf8),
            pl.Series("prime_award_transaction_place_of_performance_state_fips_code", [], dtype=pl.Utf8),
            pl.Series("primary_place_of_performance_state_name", [], dtype=pl.Utf8),
            pl.Series("primary_place_of_performance_zip_4", [], dtype=pl.Utf8),
            pl.Series("prime_award_transaction_place_of_performance_cd_original", [], dtype=pl.Utf8),
            pl.Series("prime_award_transaction_place_of_performance_cd_current", [], dtype=pl.Utf8),
            pl.Series("primary_place_of_performance_foreign_location", [], dtype=pl.Utf8),
            pl.Series("cfda_number", [], dtype=pl.Utf8),
            pl.Series("cfda_title", [], dtype=pl.Utf8),
            pl.Series("funding_opportunity_number", [], dtype=pl.Utf8),
            pl.Series("funding_opportunity_goals_text", [], dtype=pl.Utf8),
            pl.Series("assistance_type_code", [], dtype=pl.Utf8),
            pl.Series("assistance_type_description", [], dtype=pl.Utf8),
            pl.Series("transaction_description", [], dtype=pl.Utf8),
            pl.Series("prime_award_base_transaction_description", [], dtype=pl.Utf8),
            pl.Series("business_funds_indicator_code", [], dtype=pl.Utf8),
            pl.Series("business_funds_indicator_description", [], dtype=pl.Utf8),
            pl.Series("business_types_code", [], dtype=pl.Utf8),
            pl.Series("business_types_description", [], dtype=pl.Utf8),
            pl.Series("correction_delete_indicator_code", [], dtype=pl.Utf8),
            pl.Series("correction_delete_indicator_description", [], dtype=pl.Utf8),
            pl.Series("action_type_code", [], dtype=pl.Utf8),
            pl.Series("action_type_description", [], dtype=pl.Utf8),
            pl.Series("record_type_code", [], dtype=pl.Utf8),
            pl.Series("record_type_description", [], dtype=pl.Utf8),
            pl.Series("highly_compensated_officer_1_name", [], dtype=pl.Utf8),
            pl.Series("highly_compensated_officer_1_amount", [], dtype=pl.Float64), 
            pl.Series("highly_compensated_officer_2_name", [], dtype=pl.Utf8),
            pl.Series("highly_compensated_officer_2_amount", [], dtype=pl.Float64), 
            pl.Series("highly_compensated_officer_3_name", [], dtype=pl.Utf8),
            pl.Series("highly_compensated_officer_3_amount", [], dtype=pl.Float64), 
            pl.Series("highly_compensated_officer_4_name", [], dtype=pl.Utf8),
            pl.Series("highly_compensated_officer_4_amount", [], dtype=pl.Float64), 
            pl.Series("highly_compensated_officer_5_name", [], dtype=pl.Utf8),
            pl.Series("highly_compensated_officer_5_amount", [], dtype=pl.Float64), 
            pl.Series("usaspending_permalink", [], dtype=pl.Utf8),
            pl.Series("initial_report_date", [], dtype=pl.Date),
            pl.Series("last_modified_date", [], dtype=pl.Date),
            pl.Series("fiscal_year", [], dtype=pl.Int64)
        ]

        acs = pl.DataFrame(empty_df).clear()

        data_directory = "data/raw"
        local_zip_path = os.path.join(data_directory, f"{fiscal_year}_spending.csv")

        df = pl.read_csv(local_zip_path, infer_schema_length=10000)

        df = df.with_columns(
            pl.lit(fiscal_year).alias("fiscal_year").cast(pl.Int64),
        )

        df = df.with_columns(
            [
                pl.col("assistance_transaction_unique_key").cast(pl.Utf8),
                pl.col("assistance_award_unique_key").cast(pl.Utf8),
                pl.col("award_id_fain").cast(pl.Utf8),
                pl.col("modification_number").cast(pl.Utf8),
                pl.col("award_id_uri").cast(pl.Utf8),
                pl.col("sai_number").cast(pl.Utf8),
                pl.col("federal_action_obligation").cast(pl.Float64),
                pl.col("total_obligated_amount").cast(pl.Float64),
                pl.col("total_outlayed_amount_for_overall_award").cast(pl.Float64),
                pl.col("indirect_cost_federal_share_amount").cast(pl.Float64),
                pl.col("non_federal_funding_amount").cast(pl.Float64),
                pl.col("total_non_federal_funding_amount").cast(pl.Float64),
                pl.col("face_value_of_loan").cast(pl.Float64),
                pl.col("original_loan_subsidy_cost").cast(pl.Float64),
                pl.col("total_face_value_of_loan").cast(pl.Float64),
                pl.col("total_loan_subsidy_cost").cast(pl.Float64),
                pl.col("generated_pragmatic_obligations").cast(pl.Float64),
                pl.col("disaster_emergency_fund_codes_for_overall_award").cast(pl.Utf8),
                pl.col("outlayed_amount_from_COVID-19_supplementals_for_overall_award").cast(pl.Float64),
                pl.col("obligated_amount_from_COVID-19_supplementals_for_overall_award").cast(pl.Float64),
                pl.col("outlayed_amount_from_IIJA_supplemental_for_overall_award").cast(pl.Float64),
                pl.col("obligated_amount_from_IIJA_supplemental_for_overall_award").cast(pl.Float64),
                pl.col("action_date").str.strptime(pl.Date, format="%Y-%m-%d"),
                pl.col("action_date_fiscal_year").cast(pl.Int64),
                pl.col("period_of_performance_start_date").str.strptime(pl.Date, format="%Y-%m-%d"),
                pl.col("period_of_performance_current_end_date").str.strptime(pl.Date, format="%Y-%m-%d"),
                pl.col("awarding_agency_code").cast(pl.Utf8),
                pl.col("awarding_agency_name").cast(pl.Utf8),
                pl.col("awarding_sub_agency_code").cast(pl.Utf8),
                pl.col("awarding_sub_agency_name").cast(pl.Utf8),
                pl.col("awarding_office_code").cast(pl.Utf8),
                pl.col("awarding_office_name").cast(pl.Utf8),
                pl.col("funding_agency_code").cast(pl.Utf8),
                pl.col("funding_agency_name").cast(pl.Utf8),
                pl.col("funding_sub_agency_code").cast(pl.Utf8),
                pl.col("funding_sub_agency_name").cast(pl.Utf8),
                pl.col("funding_office_code").cast(pl.Utf8),
                pl.col("funding_office_name").cast(pl.Utf8),
                pl.col("treasury_accounts_funding_this_award").cast(pl.Utf8),
                pl.col("federal_accounts_funding_this_award").cast(pl.Utf8),
                pl.col("object_classes_funding_this_award").cast(pl.Utf8),
                pl.col("program_activities_funding_this_award").cast(pl.Utf8),
                pl.col("recipient_uei").cast(pl.Utf8),
                pl.col("recipient_duns").cast(pl.Utf8),
                pl.col("recipient_name").cast(pl.Utf8),
                pl.col("recipient_name_raw").cast(pl.Utf8),
                pl.col("recipient_parent_uei").cast(pl.Utf8),
                pl.col("recipient_parent_duns").cast(pl.Utf8),
                pl.col("recipient_parent_name").cast(pl.Utf8),
                pl.col("recipient_parent_name_raw").cast(pl.Utf8),
                pl.col("recipient_country_code").cast(pl.Utf8),
                pl.col("recipient_country_name").cast(pl.Utf8),
                pl.col("recipient_address_line_1").cast(pl.Utf8),
                pl.col("recipient_address_line_2").cast(pl.Utf8),
                pl.col("recipient_city_code").cast(pl.Utf8),
                pl.col("recipient_city_name").cast(pl.Utf8),
                pl.col("prime_award_transaction_recipient_county_fips_code").cast(pl.Utf8),
                pl.col("recipient_county_name").cast(pl.Utf8),
                pl.col("prime_award_transaction_recipient_state_fips_code").cast(pl.Utf8),
                pl.col("recipient_state_code").cast(pl.Utf8),
                pl.col("recipient_state_name").cast(pl.Utf8),
                pl.col("recipient_zip_code").cast(pl.Utf8),
                pl.col("recipient_zip_last_4_code").cast(pl.Utf8),
                pl.col("prime_award_transaction_recipient_cd_original").cast(pl.Utf8),
                pl.col("prime_award_transaction_recipient_cd_current").cast(pl.Utf8),
                pl.col("recipient_foreign_city_name").cast(pl.Utf8),
                pl.col("recipient_foreign_province_name").cast(pl.Utf8),
                pl.col("recipient_foreign_postal_code").cast(pl.Utf8),
                pl.col("primary_place_of_performance_scope").cast(pl.Utf8),
                pl.col("primary_place_of_performance_country_code").cast(pl.Utf8),
                pl.col("primary_place_of_performance_country_name").cast(pl.Utf8),
                pl.col("primary_place_of_performance_code").cast(pl.Utf8),
                pl.col("primary_place_of_performance_city_name").cast(pl.Utf8),
                pl.col("prime_award_transaction_place_of_performance_county_fips_code").cast(pl.Utf8),
                pl.col("primary_place_of_performance_county_name").cast(pl.Utf8),
                pl.col("prime_award_transaction_place_of_performance_state_fips_code").cast(pl.Utf8),
                pl.col("primary_place_of_performance_state_name").cast(pl.Utf8),
                pl.col("primary_place_of_performance_zip_4").cast(pl.Utf8),
                pl.col("prime_award_transaction_place_of_performance_cd_original").cast(pl.Utf8),
                pl.col("prime_award_transaction_place_of_performance_cd_current").cast(pl.Utf8),
                pl.col("primary_place_of_performance_foreign_location").cast(pl.Utf8),
                pl.col("cfda_number").cast(pl.Utf8),
                pl.col("cfda_title").cast(pl.Utf8),
                pl.col("funding_opportunity_number").cast(pl.Utf8),
                pl.col("funding_opportunity_goals_text").cast(pl.Utf8),
                pl.col("assistance_type_code").cast(pl.Utf8),
                pl.col("assistance_type_description").cast(pl.Utf8),
                pl.col("transaction_description").cast(pl.Utf8),
                pl.col("prime_award_base_transaction_description").cast(pl.Utf8),
                pl.col("business_funds_indicator_code").cast(pl.Utf8),
                pl.col("business_funds_indicator_description").cast(pl.Utf8),
                pl.col("business_types_code").cast(pl.Utf8),
                pl.col("business_types_description").cast(pl.Utf8),
                pl.col("correction_delete_indicator_code").cast(pl.Utf8),
                pl.col("correction_delete_indicator_description").cast(pl.Utf8),
                pl.col("action_type_code").cast(pl.Utf8),
                pl.col("action_type_description").cast(pl.Utf8),
                pl.col("record_type_code").cast(pl.Utf8),
                pl.col("record_type_description").cast(pl.Utf8),
                pl.col("highly_compensated_officer_1_name").cast(pl.Utf8),
                pl.col("highly_compensated_officer_1_amount").cast(pl.Float64),
                pl.col("highly_compensated_officer_2_name").cast(pl.Utf8),
                pl.col("highly_compensated_officer_2_amount").cast(pl.Float64),
                pl.col("highly_compensated_officer_3_name").cast(pl.Utf8),
                pl.col("highly_compensated_officer_3_amount").cast(pl.Float64),
                pl.col("highly_compensated_officer_4_name").cast(pl.Utf8),
                pl.col("highly_compensated_officer_4_amount").cast(pl.Float64),
                pl.col("highly_compensated_officer_5_name").cast(pl.Utf8),
                pl.col("highly_compensated_officer_5_amount").cast(pl.Float64),
                pl.col("usaspending_permalink").cast(pl.Utf8),
                pl.col("initial_report_date").str.strptime(pl.Date, format="%Y-%m-%d"),
                pl.col("last_modified_date").str.strptime(pl.Date, format="%Y-%m-%d"),
                pl.col("fiscal_year").cast(pl.Int64)
            ]
        )

        acs = pl.concat([acs, df], how="vertical")
        logging.info(f"Cleaned data for fiscal year {fiscal_year}.")

        acs = acs.with_columns(
            [
                pl.col("action_date").cast(pl.Utf8).fill_null(pl.lit(None)),
                pl.col("period_of_performance_start_date").cast(pl.Utf8).fill_null(pl.lit(None)),
                pl.col("period_of_performance_current_end_date").cast(pl.Utf8).fill_null(pl.lit(None)),
                pl.col("initial_report_date").cast(pl.Utf8).fill_null(pl.lit(None)),
                pl.col("last_modified_date").cast(pl.Utf8).fill_null(pl.lit(None)),
            ]
        )

        return acs

    def pull_awards_by_year(self, fiscal_year: int):
        base_url = "https://api.usaspending.gov/api/v2/bulk_download/awards/"
        headers = {"Content-Type": "application/json"}

        payload = {
                "filters": {
                    "prime_award_types": [
                        "02",
                        "03",
                        "04",
                        "05"
                    ],
                    "date_type": "action_date",
                    "date_range": {
                        "start_date": f"{fiscal_year - 1}-10-01",
                        "end_date": f"{fiscal_year}-09-30"
                    },
                     "place_of_performance_locations": [{"country": "USA", "state": "PR"}],
                },
                "subawards": False,
                "order": "desc",
                "sort": "total_obligated_amount",
                "file_format": "csv"
            }

        try:
            logging.info(f"Downloading file for fiscal year {fiscal_year}.")
            response = requests.post(
                base_url, json=payload, headers=headers, timeout=None
            )

            if response.status_code == 200:
                response = response.json()
                url = response.get("file_url")
                if not url:
                    return None
                logging.info(f"Downloaded file for fiscal year: {fiscal_year}.")
                file_path = f"data/raw/{fiscal_year}_spending.zip"
                self.pull_file(url, file_path)
                self.extract_awards_by_year(fiscal_year)
                df = self.clean_awards_by_year(fiscal_year)
                return df

            else:
                logging.error(f"Error en la solicitud: {response.status_code}, {response.reason}")

        except Exception as e:
            logging.error(f"Error al realizar la solicitud: {e}")

    def extract_awards_by_year(self, year: int):
        extracted = False
        data_directory = "data/raw/"
        local_zip_path = os.path.join(data_directory, f"{year}_spending.zip")
            
        with zipfile.ZipFile(local_zip_path, "r") as zip_ref:
            zip_ref.extractall(data_directory)
            logging.info("Extracted file.")
            extracted = True
        extracted_files = [f for f in os.listdir(data_directory) if f.endswith('.csv')]
        if extracted:
            latest_file = max(extracted_files, key=lambda f: os.path.getmtime(os.path.join(data_directory, f)))
            new_name = f"{year}_spending.csv"
            old_path = os.path.join(data_directory, latest_file)
            new_path = os.path.join(data_directory, new_name)
            os.rename(old_path, new_path)
        else:
            logging.info("No extracted files found.")
        return None

=======
>>>>>>> a43ca5eb
    def pull_consumer(self, file_path: str):
        session = requests.Session()
        retry = Retry(
            total=5,  # Number of retries
            backoff_factor=1,  # Wait 1s, 2s, 4s, etc., between retries
            status_forcelist=[500, 502, 503, 504],  # Retry on these status codes
        )
        adapter = HTTPAdapter(max_retries=retry)
        session.mount("https://", adapter)

        headers = {
            "User-Agent": "Mozilla/5.0 (Windows NT 10.0; Win64; x64; rv:133.0) Gecko/20100101 Firefox/133.0",
            "Accept": "text/html,application/xhtml+xml,application/xml;q=0.9,*/*;q=0.8",
            "Accept-Language": "en-US,en;q=0.5",
            "Content-Type": "application/x-www-form-urlencoded",
            "Origin": "http://www.mercadolaboral.pr.gov",
            "DNT": "1",
            "Connection": "keep-alive",
            "Referer": "http://www.mercadolaboral.pr.gov/Tablas_Estadisticas/Otras_Tablas/T_Indice_Precio.aspx",
            "Upgrade-Insecure-Requests": "1",
            "Sec-GPC": "1",
            "Priority": "u=0, i",
        }
        data = {
            "__EVENTTARGET": "",
            "__EVENTARGUMENT": "",
            "__VIEWSTATE": "/wEPDwUKLTcxODY5NDM5NGQYAQUeX19Db250cm9sc1JlcXVpcmVQb3N0QmFja0tleV9fFgQFEmN0bDAwJEltYWdlQnV0dG9uMgUSY3RsMDAkSW1hZ2VCdXR0b243BRJjdGwwMCRJbWFnZUJ1dHRvbjYFE2N0bDAwJEltYWdlQnV0dG9uMjmbsvgxbeWK6OTKG+ORpFm3OEWkw9qqUvxB+x/6e4VYHA==",
            "__VIEWSTATEGENERATOR": "C7F80305",
            "__PREVIOUSPAGE": "GwKz4yZIj7Uo4a3KIzGOhMCI77vcHU60FinRHRx3g5l-ETFOoBNr2no6Fz0HhRbD6EHh7WoeeB373TP67fTBUnA29kstVUAarj4oAEiJ6fSKHGteKw7kiIEmcASoaXYmTyut_TAQm5UxmEzDwNnRMA2",
            "__EVENTVALIDATION": "/wEdAAlUqk7OF8+IyJVVhTuf5Y1+K54MsQ9Z5Tipa4C3CU9lIy6KqsTtzWiK229TcIgvoTmJ5D8KsXArXsSdeMqOt6pk+d3fBy3LDDz0lsNt4u+CuDIENRTx3TqpeEC0BFNcbx18XLv2PDpbcvrQF1sPng9RHC+hNwNMKsAjTYpq3ZLON4FBZYDVNXrnB/9WmjDFKj6ji8qalfcp0F7IzcRWfkdgwm54EtTOkeRtMO19pSuuIg==",
            "ctl00$MainContent$Button1": "Descargar",
        }

        # Perform the POST request to download the file
        response = session.post(
            "https://www.mercadolaboral.pr.gov/Tablas_Estadisticas/Otras_Tablas/T_Indice_Precio.aspx",
            headers=headers,
            data=data,
            stream=True,  # Stream the response to handle large files
        )

        # Check if the request was successful
        if response.status_code == 200:
            # Get the total file size from the headers
            total_size = int(response.headers.get("content-length", 0))
            # Open the file for writing in binary mode
            with open(file_path, "wb") as file:
                # Use tqdm to show the download progress
                for chunk in tqdm(
                    response.iter_content(chunk_size=8192),
                    total=total_size // 8192,
                    unit="KB",
                    desc="Downloading",
                ):
                    if chunk:  # Filter out keep-alive new chunks
                        file.write(chunk)
            logging.info(f"Downloaded file to {file_path}")
        else:
            logging.error(f"Failed to download file: {response.status_code}")

    def pull_activity(self, file_path: str):
        url = "https://www.bde.pr.gov/BDE/PREDDOCS/I_EAI.XLS"
        self.pull_file(url, file_path)
<<<<<<< HEAD
        logging.info(f"Downloaded file to {file_path}")
=======
        logging.info(f"Downloaded file to {file_path}")

    def pull_file(self, url: str, filename: str, verify: bool = True) -> None:
        if os.path.exists(filename):
            logging.info(f"File {filename} already exists, skipping download")
        else:
            chunk_size = 10 * 1024 * 1024

            with requests.get(url, stream=True, verify=verify) as response:
                total_size = int(response.headers.get("content-length", 0))

                with tqdm(
                    total=total_size,
                    unit="B",
                    unit_scale=True,
                    unit_divisor=1024,
                    desc="Downloading",
                ) as bar:
                    with open(filename, "wb") as file:
                        for chunk in response.iter_content(chunk_size=chunk_size):
                            if chunk:
                                file.write(chunk)
                                bar.update(
                                    len(chunk)
                                )  # Update the progress bar with the size of the chunk
                logging.info(f"Downloaded {filename}")
>>>>>>> a43ca5eb
<|MERGE_RESOLUTION|>--- conflicted
+++ resolved
@@ -15,30 +15,18 @@
     def __init__(
         self,
         saving_dir: str = "data/",
-<<<<<<< HEAD
         database_url: str = "duckdb:///data.ddb",
     ):
         self.database_url = database_url
         self.saving_dir = saving_dir
         self.data_file = self.database_url.split("///")[1]
-=======
-        database_file: str = "data.ddb",
-        log_file: str = "data_process.log",
-    ):
-        self.saving_dir = saving_dir
-        self.data_file = database_file
->>>>>>> a43ca5eb
         self.conn = ibis.duckdb.connect(f"{self.data_file}")
 
         logging.basicConfig(
             level=logging.INFO,
             format="%(asctime)s - %(levelname)s - %(message)s",
             datefmt="%d-%b-%y %H:%M:%S",
-<<<<<<< HEAD
             filename="data_process.log",
-=======
-            filename=log_file,
->>>>>>> a43ca5eb
         )
         # Check if the saving directory exists
         if not os.path.exists(self.saving_dir + "raw"):
@@ -47,7 +35,6 @@
             os.makedirs(self.saving_dir + "processed")
         if not os.path.exists(self.saving_dir + "external"):
             os.makedirs(self.saving_dir + "external")
-<<<<<<< HEAD
 
     def pull_file(self, url: str, filename: str, verify: bool = True) -> None:
         if os.path.exists(filename):
@@ -73,14 +60,11 @@
                                     len(chunk)
                                 )  # Update the progress bar with the size of the chunk
             logging.info(f"Downloaded {filename}")
-=======
->>>>>>> a43ca5eb
 
     def pull_economic_indicators(self, file_path: str):
         url = "https://jp.pr.gov/wp-content/uploads/2024/09/Indicadores_Economicos_9.13.2024.xlsx"
         self.pull_file(url, file_path)
 
-<<<<<<< HEAD
     def clean_awards_by_year(self, fiscal_year: int):
 
         empty_df = [
@@ -412,8 +396,6 @@
             logging.info("No extracted files found.")
         return None
 
-=======
->>>>>>> a43ca5eb
     def pull_consumer(self, file_path: str):
         session = requests.Session()
         retry = Retry(
@@ -477,9 +459,6 @@
     def pull_activity(self, file_path: str):
         url = "https://www.bde.pr.gov/BDE/PREDDOCS/I_EAI.XLS"
         self.pull_file(url, file_path)
-<<<<<<< HEAD
-        logging.info(f"Downloaded file to {file_path}")
-=======
         logging.info(f"Downloaded file to {file_path}")
 
     def pull_file(self, url: str, filename: str, verify: bool = True) -> None:
@@ -505,5 +484,4 @@
                                 bar.update(
                                     len(chunk)
                                 )  # Update the progress bar with the size of the chunk
-                logging.info(f"Downloaded {filename}")
->>>>>>> a43ca5eb
+                logging.info(f"Downloaded {filename}")