--- conflicted
+++ resolved
@@ -144,14 +144,6 @@
         return tfr_transform, marginal_effects, rsquared
 
     def errors(self):
-<<<<<<< HEAD
-        variance_list = pd.DataFrame()
-        for i in range(0, self.num_age_groups):
-            exp = (2 * self.fit_lambda[i]) - 1
-            variance = (self.tfr.T.sum() ** exp) * (self.fem_pop.T.sum().astype("float") ** -1)
-            variance_list[i] = pd.concat([pd.Series(variance)], axis=1)
-        return variance_list
-=======
         variance = pd.DataFrame(index=self.tfr.index)
         j = 0
         for i in self.columns:
@@ -159,17 +151,12 @@
             exp = 2*lambda_err - 1
             variance[j] = pd.concat([(self.tfr[i]**exp)*(self.fem_pop[i].astype("float") ** -1)])
             j += 1
->>>>>>> 79ead6a6
 
         return variance
 
 def main():
     nat_data = pd.read_csv("births.csv").set_index("year")
     female_pop = pd.read_csv("fem_pop.csv").set_index("year")
-<<<<<<< HEAD
-    transformed = dataTransform(nat_data, female_pop)
-    print(transformed.errors())
-=======
     nat_data = nat_data.T
     female_pop = female_pop.T
     data_transformed = dataTransform(female_pop, nat_data)
@@ -179,7 +166,6 @@
     print(nat_model.forecasted_tfr())
     print("\n")
     print(nat_model.forecasted_tfr())
->>>>>>> 79ead6a6
 
     #tfr_transform, marginal_effects, rsquared = dataTransform(nat_data).kernel_transform()
     #nat_model = natModel(tfr_transform, 4)
