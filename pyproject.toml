[project]
name = "jp-index"
authors = [{ name = "Alejandro Ouslan", email = "alejandro.ouslan@upr.edu" }]
version = "0.1.1"
description = "Add your description here"
readme = "README.md"
requires-python = ">=3.12"
dependencies = [
  "duckdb>=1.1.3",
  "fastexcel>=0.12.0",
<<<<<<< HEAD
  "ibis-framework[sqlite]>=9.5.0",
=======
  "ibis-framework[duckdb,sqlite]>=9.5.0",
>>>>>>> a43ca5eb
  "polars>=1.16.0",
  "pyarrow>=17.0.0",
  "sqlmodel>=0.0.22",
  "tqdm>=4.67.1",
]

[dependency-groups]
dev = [
    "jupyter>=1.1.1",
    "pynvim>=0.5.2",
]<|MERGE_RESOLUTION|>--- conflicted
+++ resolved
@@ -8,11 +8,6 @@
 dependencies = [
   "duckdb>=1.1.3",
   "fastexcel>=0.12.0",
-<<<<<<< HEAD
-  "ibis-framework[sqlite]>=9.5.0",
-=======
-  "ibis-framework[duckdb,sqlite]>=9.5.0",
->>>>>>> a43ca5eb
   "polars>=1.16.0",
   "pyarrow>=17.0.0",
   "sqlmodel>=0.0.22",
