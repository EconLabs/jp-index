--- conflicted
+++ resolved
@@ -1,11 +1,7 @@
 [project]
 name = "jp-index"
 authors = [{ name = "Alejandro Ouslan", email = "alejandro.ouslan@upr.edu" }]
-<<<<<<< HEAD
-version = "0.9.3"
-=======
 version = "0.9.4"
->>>>>>> 986eec5f
 description = "Add your description here"
 readme = "README.md"
 requires-python = ">=3.12"
